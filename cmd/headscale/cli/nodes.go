package cli

import (
	"fmt"
	"log"
	"strconv"
	"strings"
	"time"

	survey "github.com/AlecAivazis/survey/v2"
	"github.com/juanfont/headscale"
	v1 "github.com/juanfont/headscale/gen/go/headscale/v1"
	"github.com/pterm/pterm"
	"github.com/spf13/cobra"
	"google.golang.org/grpc/status"
	"tailscale.com/types/key"
)

func init() {
	rootCmd.AddCommand(nodeCmd)
	listNodesCmd.Flags().StringP("namespace", "n", "", "Filter by namespace")
	nodeCmd.AddCommand(listNodesCmd)

	registerNodeCmd.Flags().StringP("namespace", "n", "", "Namespace")
	err := registerNodeCmd.MarkFlagRequired("namespace")
	if err != nil {
		log.Fatalf(err.Error())
	}
	registerNodeCmd.Flags().StringP("key", "k", "", "Key")
	err = registerNodeCmd.MarkFlagRequired("key")
	if err != nil {
		log.Fatalf(err.Error())
	}
	nodeCmd.AddCommand(registerNodeCmd)

	expireNodeCmd.Flags().Uint64P("identifier", "i", 0, "Node identifier (ID)")
	err = expireNodeCmd.MarkFlagRequired("identifier")
	if err != nil {
		log.Fatalf(err.Error())
	}
	nodeCmd.AddCommand(expireNodeCmd)

	deleteNodeCmd.Flags().Uint64P("identifier", "i", 0, "Node identifier (ID)")
	err = deleteNodeCmd.MarkFlagRequired("identifier")
	if err != nil {
		log.Fatalf(err.Error())
	}
	nodeCmd.AddCommand(deleteNodeCmd)

<<<<<<< HEAD
	nodeCmd.AddCommand(tagCmd)
	setTagCmd.Flags().Uint64P("identifier", "i", 0, "Node identifier (ID)")
	err = setTagCmd.MarkFlagRequired("identifier")
	if err != nil {
		log.Fatalf(err.Error())
	}
	setTagCmd.Flags().
		StringSliceP("tags", "t", []string{}, "List of tags to add to the node")
	tagCmd.AddCommand(setTagCmd)
=======
	moveNodeCmd.Flags().Uint64P("identifier", "i", 0, "Node identifier (ID)")

	err = moveNodeCmd.MarkFlagRequired("identifier")
	if err != nil {
		log.Fatalf(err.Error())
	}

	moveNodeCmd.Flags().StringP("namespace", "n", "", "New namespace")

	err = moveNodeCmd.MarkFlagRequired("namespace")
	if err != nil {
		log.Fatalf(err.Error())
	}
	nodeCmd.AddCommand(moveNodeCmd)
>>>>>>> 3fbfc5a6
}

var nodeCmd = &cobra.Command{
	Use:     "nodes",
	Short:   "Manage the nodes of Headscale",
	Aliases: []string{"node", "machine", "machines"},
}

var registerNodeCmd = &cobra.Command{
	Use:   "register",
	Short: "Registers a machine to your network",
	Run: func(cmd *cobra.Command, args []string) {
		output, _ := cmd.Flags().GetString("output")
		namespace, err := cmd.Flags().GetString("namespace")
		if err != nil {
			ErrorOutput(err, fmt.Sprintf("Error getting namespace: %s", err), output)

			return
		}

		ctx, client, conn, cancel := getHeadscaleCLIClient()
		defer cancel()
		defer conn.Close()

		machineKey, err := cmd.Flags().GetString("key")
		if err != nil {
			ErrorOutput(
				err,
				fmt.Sprintf("Error getting machine key from flag: %s", err),
				output,
			)

			return
		}

		request := &v1.RegisterMachineRequest{
			Key:       machineKey,
			Namespace: namespace,
		}

		response, err := client.RegisterMachine(ctx, request)
		if err != nil {
			ErrorOutput(
				err,
				fmt.Sprintf(
					"Cannot register machine: %s\n",
					status.Convert(err).Message(),
				),
				output,
			)

			return
		}

		SuccessOutput(response.Machine, "Machine register", output)
	},
}

var listNodesCmd = &cobra.Command{
	Use:     "list",
	Short:   "List nodes",
	Aliases: []string{"ls", "show"},
	Run: func(cmd *cobra.Command, args []string) {
		output, _ := cmd.Flags().GetString("output")
		namespace, err := cmd.Flags().GetString("namespace")
		if err != nil {
			ErrorOutput(err, fmt.Sprintf("Error getting namespace: %s", err), output)

			return
		}

		ctx, client, conn, cancel := getHeadscaleCLIClient()
		defer cancel()
		defer conn.Close()

		request := &v1.ListMachinesRequest{
			Namespace: namespace,
		}

		response, err := client.ListMachines(ctx, request)
		if err != nil {
			ErrorOutput(
				err,
				fmt.Sprintf("Cannot get nodes: %s", status.Convert(err).Message()),
				output,
			)

			return
		}

		if output != "" {
			SuccessOutput(response.Machines, "", output)

			return
		}

		tableData, err := nodesToPtables(namespace, response.Machines)
		if err != nil {
			ErrorOutput(err, fmt.Sprintf("Error converting to table: %s", err), output)

			return
		}

		err = pterm.DefaultTable.WithHasHeader().WithData(tableData).Render()
		if err != nil {
			ErrorOutput(
				err,
				fmt.Sprintf("Failed to render pterm table: %s", err),
				output,
			)

			return
		}
	},
}

var expireNodeCmd = &cobra.Command{
	Use:     "expire",
	Short:   "Expire (log out) a machine in your network",
	Long:    "Expiring a node will keep the node in the database and force it to reauthenticate.",
	Aliases: []string{"logout", "exp", "e"},
	Run: func(cmd *cobra.Command, args []string) {
		output, _ := cmd.Flags().GetString("output")

		identifier, err := cmd.Flags().GetUint64("identifier")
		if err != nil {
			ErrorOutput(
				err,
				fmt.Sprintf("Error converting ID to integer: %s", err),
				output,
			)

			return
		}

		ctx, client, conn, cancel := getHeadscaleCLIClient()
		defer cancel()
		defer conn.Close()

		request := &v1.ExpireMachineRequest{
			MachineId: identifier,
		}

		response, err := client.ExpireMachine(ctx, request)
		if err != nil {
			ErrorOutput(
				err,
				fmt.Sprintf(
					"Cannot expire machine: %s\n",
					status.Convert(err).Message(),
				),
				output,
			)

			return
		}

		SuccessOutput(response.Machine, "Machine expired", output)
	},
}

var deleteNodeCmd = &cobra.Command{
	Use:     "delete",
	Short:   "Delete a node",
	Aliases: []string{"del"},
	Run: func(cmd *cobra.Command, args []string) {
		output, _ := cmd.Flags().GetString("output")

		identifier, err := cmd.Flags().GetUint64("identifier")
		if err != nil {
			ErrorOutput(
				err,
				fmt.Sprintf("Error converting ID to integer: %s", err),
				output,
			)

			return
		}

		ctx, client, conn, cancel := getHeadscaleCLIClient()
		defer cancel()
		defer conn.Close()

		getRequest := &v1.GetMachineRequest{
			MachineId: identifier,
		}

		getResponse, err := client.GetMachine(ctx, getRequest)
		if err != nil {
			ErrorOutput(
				err,
				fmt.Sprintf(
					"Error getting node node: %s",
					status.Convert(err).Message(),
				),
				output,
			)

			return
		}

		deleteRequest := &v1.DeleteMachineRequest{
			MachineId: identifier,
		}

		confirm := false
		force, _ := cmd.Flags().GetBool("force")
		if !force {
			prompt := &survey.Confirm{
				Message: fmt.Sprintf(
					"Do you want to remove the node %s?",
					getResponse.GetMachine().Name,
				),
			}
			err = survey.AskOne(prompt, &confirm)
			if err != nil {
				return
			}
		}

		if confirm || force {
			response, err := client.DeleteMachine(ctx, deleteRequest)
			if output != "" {
				SuccessOutput(response, "", output)

				return
			}
			if err != nil {
				ErrorOutput(
					err,
					fmt.Sprintf(
						"Error deleting node: %s",
						status.Convert(err).Message(),
					),
					output,
				)

				return
			}
			SuccessOutput(
				map[string]string{"Result": "Node deleted"},
				"Node deleted",
				output,
			)
		} else {
			SuccessOutput(map[string]string{"Result": "Node not deleted"}, "Node not deleted", output)
		}
	},
}

var moveNodeCmd = &cobra.Command{
	Use:     "move",
	Short:   "Move node to another namespace",
	Aliases: []string{"mv"},
	Run: func(cmd *cobra.Command, args []string) {
		output, _ := cmd.Flags().GetString("output")

		identifier, err := cmd.Flags().GetUint64("identifier")
		if err != nil {
			ErrorOutput(
				err,
				fmt.Sprintf("Error converting ID to integer: %s", err),
				output,
			)

			return
		}

		namespace, err := cmd.Flags().GetString("namespace")
		if err != nil {
			ErrorOutput(
				err,
				fmt.Sprintf("Error getting namespace: %s", err),
				output,
			)

			return
		}

		ctx, client, conn, cancel := getHeadscaleCLIClient()
		defer cancel()
		defer conn.Close()

		getRequest := &v1.GetMachineRequest{
			MachineId: identifier,
		}

		_, err = client.GetMachine(ctx, getRequest)
		if err != nil {
			ErrorOutput(
				err,
				fmt.Sprintf(
					"Error getting node: %s",
					status.Convert(err).Message(),
				),
				output,
			)

			return
		}

		moveRequest := &v1.MoveMachineRequest{
			MachineId: identifier,
			Namespace: namespace,
		}

		moveResponse, err := client.MoveMachine(ctx, moveRequest)
		if err != nil {
			ErrorOutput(
				err,
				fmt.Sprintf(
					"Error moving node: %s",
					status.Convert(err).Message(),
				),
				output,
			)

			return
		}

		SuccessOutput(moveResponse.Machine, "Node moved to another namespace", output)
	},
}

func nodesToPtables(
	currentNamespace string,
	machines []*v1.Machine,
) (pterm.TableData, error) {
	tableData := pterm.TableData{
		{
			"ID",
			"Name",
			"NodeKey",
			"Namespace",
			"IP addresses",
			"Ephemeral",
			"Last seen",
			"Online",
			"Expired",
			"Tags",
		},
	}

	for _, machine := range machines {
		var ephemeral bool
		if machine.PreAuthKey != nil && machine.PreAuthKey.Ephemeral {
			ephemeral = true
		}

		var lastSeen time.Time
		var lastSeenTime string
		if machine.LastSeen != nil {
			lastSeen = machine.LastSeen.AsTime()
			lastSeenTime = lastSeen.Format("2006-01-02 15:04:05")
		}

		var expiry time.Time
		if machine.Expiry != nil {
			expiry = machine.Expiry.AsTime()
		}

		var nodeKey key.NodePublic
		err := nodeKey.UnmarshalText(
			[]byte(headscale.NodePublicKeyEnsurePrefix(machine.NodeKey)),
		)
		if err != nil {
			return nil, err
		}

		var online string
		if lastSeen.After(
			time.Now().Add(-5 * time.Minute),
		) { // TODO: Find a better way to reliably show if online
			online = pterm.LightGreen("online")
		} else {
			online = pterm.LightRed("offline")
		}

		var expired string
		if expiry.IsZero() || expiry.After(time.Now()) {
			expired = pterm.LightGreen("no")
		} else {
			expired = pterm.LightRed("yes")
		}

		var tags string
		for _, tag := range machine.ForcedTags {
			tags += "," + tag
		}
		for _, tag := range machine.InvalidTags {
			if !contains(machine.ForcedTags, tag) {
				tags += "," + pterm.LightRed(tag)
			}
		}
		for _, tag := range machine.ValidTags {
			if !contains(machine.ForcedTags, tag) {
				tags += "," + pterm.LightGreen(tag)
			}
		}
		tags = strings.TrimLeft(tags, ",")

		var namespace string
		if currentNamespace == "" || (currentNamespace == machine.Namespace.Name) {
			namespace = pterm.LightMagenta(machine.Namespace.Name)
		} else {
			// Shared into this namespace
			namespace = pterm.LightYellow(machine.Namespace.Name)
		}
		tableData = append(
			tableData,
			[]string{
				strconv.FormatUint(machine.Id, headscale.Base10),
				machine.Name,
				nodeKey.ShortString(),
				namespace,
				strings.Join(machine.IpAddresses, ", "),
				strconv.FormatBool(ephemeral),
				lastSeenTime,
				online,
				expired,
				tags,
			},
		)
	}

	return tableData, nil
}

var tagCmd = &cobra.Command{
	Use:     "tags",
	Short:   "Manage the tags of Headscale",
	Aliases: []string{"t", "tag"},
}

var setTagCmd = &cobra.Command{
	Use:   "set",
	Short: "set tags to a node in your network",
	Run: func(cmd *cobra.Command, args []string) {
		output, _ := cmd.Flags().GetString("output")
		ctx, client, conn, cancel := getHeadscaleCLIClient()
		defer cancel()
		defer conn.Close()

		// retrieve flags from CLI
		identifier, err := cmd.Flags().GetUint64("identifier")
		if err != nil {
			ErrorOutput(
				err,
				fmt.Sprintf("Error converting ID to integer: %s", err),
				output,
			)

			return
		}
		tagsToSet, err := cmd.Flags().GetStringSlice("tags")
		if err != nil {
			ErrorOutput(
				err,
				fmt.Sprintf("Error retrieving list of tags to add to machine, %v", err),
				output,
			)

			return
		}

		// Sending tags to machine
		request := &v1.SetTagsRequest{
			MachineId: identifier,
			Tags:      tagsToSet,
		}
		resp, err := client.SetTags(ctx, request)
		if err != nil {
			ErrorOutput(
				err,
				fmt.Sprintf("Error while sending tags to headscale: %s", err),
				output,
			)
		}

		if resp != nil {
			SuccessOutput(
				resp.GetMachine(),
				"Machine updated",
				output,
			)
		}
	},
}<|MERGE_RESOLUTION|>--- conflicted
+++ resolved
@@ -47,32 +47,29 @@
 	}
 	nodeCmd.AddCommand(deleteNodeCmd)
 
-<<<<<<< HEAD
+	moveNodeCmd.Flags().Uint64P("identifier", "i", 0, "Node identifier (ID)")
+
+	err = moveNodeCmd.MarkFlagRequired("identifier")
+	if err != nil {
+		log.Fatalf(err.Error())
+	}
+
+	moveNodeCmd.Flags().StringP("namespace", "n", "", "New namespace")
+
+	err = moveNodeCmd.MarkFlagRequired("namespace")
+	if err != nil {
+		log.Fatalf(err.Error())
+	}
+	nodeCmd.AddCommand(moveNodeCmd)
+
+	tagCmd.Flags().Uint64P("identifier", "i", 0, "Node identifier (ID)")
+
+	err = tagCmd.MarkFlagRequired("identifier")
+	if err != nil {
+		log.Fatalf(err.Error())
+	}
+	tagCmd.Flags().StringSliceP("tags", "t", []string{}, "List of tags to add to the node")
 	nodeCmd.AddCommand(tagCmd)
-	setTagCmd.Flags().Uint64P("identifier", "i", 0, "Node identifier (ID)")
-	err = setTagCmd.MarkFlagRequired("identifier")
-	if err != nil {
-		log.Fatalf(err.Error())
-	}
-	setTagCmd.Flags().
-		StringSliceP("tags", "t", []string{}, "List of tags to add to the node")
-	tagCmd.AddCommand(setTagCmd)
-=======
-	moveNodeCmd.Flags().Uint64P("identifier", "i", 0, "Node identifier (ID)")
-
-	err = moveNodeCmd.MarkFlagRequired("identifier")
-	if err != nil {
-		log.Fatalf(err.Error())
-	}
-
-	moveNodeCmd.Flags().StringP("namespace", "n", "", "New namespace")
-
-	err = moveNodeCmd.MarkFlagRequired("namespace")
-	if err != nil {
-		log.Fatalf(err.Error())
-	}
-	nodeCmd.AddCommand(moveNodeCmd)
->>>>>>> 3fbfc5a6
 }
 
 var nodeCmd = &cobra.Command{
@@ -502,14 +499,9 @@
 }
 
 var tagCmd = &cobra.Command{
-	Use:     "tags",
-	Short:   "Manage the tags of Headscale",
-	Aliases: []string{"t", "tag"},
-}
-
-var setTagCmd = &cobra.Command{
-	Use:   "set",
-	Short: "set tags to a node in your network",
+	Use:     "tag",
+	Short:   "Manage the tags of a node",
+	Aliases: []string{"tags", "t"},
 	Run: func(cmd *cobra.Command, args []string) {
 		output, _ := cmd.Flags().GetString("output")
 		ctx, client, conn, cancel := getHeadscaleCLIClient()
